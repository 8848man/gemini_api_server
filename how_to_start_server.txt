--- conflicted
+++ resolved
@@ -19,7 +19,6 @@
 # FastAPI 서버 실행
 uvicorn src.main:app --reload --host 0.0.0.0 --port 8000
 
-<<<<<<< HEAD
 ########## 도커 이미지 빌드 방법(GCR 배포)
 docker build -t gcr.io/{프로젝트ID}/{이미지이름:태그 .}
 
@@ -34,20 +33,4 @@
 
 
 # 푸쉬된 이미지를 배포
-gcloud run deploy gemini-api --image gcr.io/level-harbor-468300-g9/gemini-api:latest-2 --platform managed --region asia-northeast3 --allow-unauthenticated
-=======
-##########도커 이미지 빌드 방법(GCR)
-docker build -t gcr.io/{프로젝트ID}/{이미지이름:태그 .}
-
-# 도커 이미지 빌드()
-docker build -t gcr.io/level-harbor-468300-g9/gemini-api:latest .
-
-# 도커 이미지 푸시(구글 클라우드로)
-docker push gcr.io/level-harbor-468300-g9/gemini-api:latest
-
-# 로컬에 도커 푸쉬 권한을 부여
-gcloud auth configure-docker
-
-# 푸쉬된 이미지를 배포
-gcloud run deploy gemini-api --image gcr.io/level-harbor-468300-g9/gemini-api:latest --platform managed --region asia-northeast3 --allow-unauthenticated
->>>>>>> 36c34aea
+gcloud run deploy gemini-api --image gcr.io/level-harbor-468300-g9/gemini-api:latest-2 --platform managed --region asia-northeast3 --allow-unauthenticated